--- conflicted
+++ resolved
@@ -5,8 +5,9 @@
 and this project adheres to [Semantic Versioning](https://semver.org/spec/v2.0.0.html).
 
 ## [Unreleased]
-
--
+### `jsonschema-generator`
+#### Fixed
+- avoid exception when trying to collect supported enum values from raw `Enum` type (i.e., missing type parameter)
 
 ## [4.36.0] - 2024-07-20
 ### `jsonschema-generator`
@@ -36,14 +37,9 @@
 #### Changed
 - new `Option.DUPLICATE_MEMBER_ATTRIBUTE_CLEANUP_AT_THE_END` by default included in standard `OptionPreset`s
 
-<<<<<<< HEAD
-#### Fixed
-- avoid exception when trying to collect supported enum values from raw `Enum` type (i.e., missing type parameter)
-=======
 ### `jsonschema-module-jackson`
 #### Fixed
 - `@JsonUnwrapped` annotation on inherited properties resulted in those properties being ignored instead of being unwrapped
->>>>>>> 67b1773a
 
 ## [4.33.1] - 2023-12-19
 ### `jsonschema-module-jackson`
