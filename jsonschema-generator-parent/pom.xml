--- conflicted
+++ resolved
@@ -169,14 +169,9 @@
         <!-- provided module dependencies -->
         <version.jakarta.validation>3.1.0</version.jakarta.validation>
         <version.javax.validation>2.0.1.Final</version.javax.validation>
-<<<<<<< HEAD
-        <version.swagger-1.5>1.6.7</version.swagger-1.5>
-        <version.swagger-2>2.2.5</version.swagger-2>
-        <version.microprofile-openapi-3>3.1.1</version.microprofile-openapi-3>
-=======
         <version.swagger-1.5>1.6.14</version.swagger-1.5>
         <version.swagger-2>2.2.25</version.swagger-2>
->>>>>>> ddd7c98f
+        <version.microprofile-openapi-3>3.1.1</version.microprofile-openapi-3>
         <!-- maven plugin runtime dependencies -->
         <version.classgraph>4.8.177</version.classgraph>
     </properties>
