/*
 * Copyright 2020 VicTools.
 *
 * Licensed under the Apache License, Version 2.0 (the "License");
 * you may not use this file except in compliance with the License.
 * You may obtain a copy of the License at
 *
 *      http://www.apache.org/licenses/LICENSE-2.0
 *
 * Unless required by applicable law or agreed to in writing, software
 * distributed under the License is distributed on an "AS IS" BASIS,
 * WITHOUT WARRANTIES OR CONDITIONS OF ANY KIND, either express or implied.
 * See the License for the specific language governing permissions and
 * limitations under the License.
 */

package com.github.victools.jsonschema.plugin.maven;

import com.fasterxml.jackson.databind.JsonNode;
import com.github.victools.jsonschema.generator.Module;
import com.github.victools.jsonschema.generator.Option;
import com.github.victools.jsonschema.generator.OptionPreset;
import com.github.victools.jsonschema.generator.SchemaGenerator;
import com.github.victools.jsonschema.generator.SchemaGeneratorConfig;
import com.github.victools.jsonschema.generator.SchemaGeneratorConfigBuilder;
import com.github.victools.jsonschema.generator.SchemaVersion;
import com.github.victools.jsonschema.module.jackson.JacksonModule;
import com.github.victools.jsonschema.module.jackson.JacksonOption;
import com.github.victools.jsonschema.module.javax.validation.JavaxValidationModule;
import com.github.victools.jsonschema.module.javax.validation.JavaxValidationOption;
import com.github.victools.jsonschema.module.swagger15.SwaggerModule;
import com.github.victools.jsonschema.module.swagger15.SwaggerOption;
import java.io.File;
import java.io.FileOutputStream;
import java.io.IOException;
import java.io.OutputStreamWriter;
import java.io.PrintWriter;
import java.lang.reflect.InvocationTargetException;
import java.nio.charset.StandardCharsets;
import java.nio.file.Files;
import java.text.MessageFormat;
import java.util.Set;
import org.apache.maven.plugin.AbstractMojo;
import org.apache.maven.plugin.MojoExecutionException;
import org.apache.maven.plugins.annotations.LifecyclePhase;
import org.apache.maven.plugins.annotations.Mojo;
import org.apache.maven.plugins.annotations.Parameter;
import org.apache.maven.plugins.annotations.ResolutionScope;
import org.reflections.Reflections;
import org.reflections.scanners.SubTypesScanner;

/**
 * Maven plugin for the victools/jsonschema-generator.
 */
@Mojo(name = "generate",
        defaultPhase = LifecyclePhase.COMPILE,
        requiresDependencyResolution = ResolutionScope.COMPILE,
        requiresDependencyCollection = ResolutionScope.COMPILE)
public class SchemaGeneratorMojo extends AbstractMojo {

    /**
     * Full name of the classes for which the JSON schema will be generated.
     */
    @Parameter(property = "classNames")
    private String[] classNames;

    /**
     * Full name of the packages for which a JSON schema will be generated for each contained class.
     */
    @Parameter(property = "packageNames")
    private String[] packageNames;

    /**
     * The directory path where the schema files are generated.
     * <br>
     * By default, this is: {@code src/main/resources}
     */
    @Parameter(property = "schemaFilePath")
    private File schemaFilePath;

    /**
     * The name of the file in which the generated schema is written. Allowing for two placeholders:
     * <ul>
     * <li><code>{0}</code> - containing the simple class name of the class for which the schema was generated</li>
     * <li><code>{1}</code> - containing the package path of the class for which the schema was generated</li>
     * </ul>
     * The default name is: <code>{0}-schema.json</code>
     */
    @Parameter(property = "schemaFileName", defaultValue = "{0}-schema.json")
    private String schemaFileName;

    /**
     * The schema version to be used: DRAFT_6, DRAFT_7 or DRAFT_2019_09.
     */
    @Parameter(property = "schemaVersion", defaultValue = "DRAFT_7")
    private SchemaVersion schemaVersion;

    /**
     * The options for the generator.
     */
    @Parameter
    private GeneratorOptions options;

    /**
     * Selection of Modules that need to be activated during generation.
     */
    @Parameter
    private GeneratorModule[] modules;

    /**
     * The generator to be used for all schema generations.
     */
    private SchemaGenerator generator = null;

    /**
     * Invoke the schema generator.
     *
     * @throws MojoExecutionException An exception in case of errors and unexpected behavior
     */
    @Override
    public void execute() throws MojoExecutionException {
        // trigger initialization of the generator instance
        this.getGenerator();

        if (this.classNames != null) {
            for (String className : this.classNames) {
                this.getLog().info("Generating JSON Schema for class " + className);
                generateSchema(className);
            }
        }

        if (this.packageNames != null) {
            for (String packageName : this.packageNames) {
                this.getLog().info("Generating JSON Schema for package " + packageName);
                generateSchemaForPackage(packageName);
            }
        }
    }

    /**
     * Generate the JSON schema for the given className.
     *
     * @param className The name of the class
     * @throws MojoExecutionException In case of problems
     */
    private void generateSchema(String className) throws MojoExecutionException {
        // Load the class for which the schema will be generated
        Class<?> schemaClass;
        try {
            schemaClass = Class.forName(className);
        } catch (ClassNotFoundException e) {
            throw new MojoExecutionException("Error loading class " + className, e);
        }

        this.generateSchema(schemaClass);
    }

    /**
     * Generate the JSON schema for the given className.
     *
     * @param schemaClass The class for which the schema is to be generated
     * @throws MojoExecutionException In case of problems
     */
    private void generateSchema(Class<?> schemaClass) throws MojoExecutionException {
        JsonNode jsonSchema = getGenerator().generateSchema(schemaClass);
        File file = getSchemaFile(schemaClass);
        this.getLog().info("- Writing schema to file: " + file);
        this.writeToFile(jsonSchema, file);
    }

    /**
     * Generate JSON schema's for all classes in a package.
     *
     * @param packageName The name of the package
     * @throws MojoExecutionException in case of problems
     */
    private void generateSchemaForPackage(String packageName) throws MojoExecutionException {
        Reflections reflections = new Reflections(packageName, new SubTypesScanner(false));
        Set<Class<?>> subTypes = reflections.getSubTypesOf(Object.class);
        for (Class<?> mainType : subTypes) {
            this.generateSchema(mainType);
        }
    }

    /**
     * Return the file in which the schema has to be written.
     *
     * <p>The path is determined based on the {@link #schemaFilePath} parameter.
     * <br>
     * The name of the file is determined based on the {@link #schemaFileName} parameter, which allows for two placeholders:
     * <ul>
     * <li><code>{0}</code> - containing the simple name of the class the schema was generated for</li>
     * <li><code>{1}</code> - containing the package path of the class the schema was generated for</li>
     * </ul>
     * </p>
     * The default path is: {@code src/main/resources}
     * <br>
     * The default name is: <code>{0}-schema.json</code>
     *
     * @param mainType targeted class for which the schema is being generated
     * @return The full path name of the schema file
     */
    private File getSchemaFile(Class<?> mainType) {
        // At first find the root location where the schema files are written
        File directory;
        if (this.schemaFilePath == null) {
            directory = new File("src" + File.separator + "main" + File.separator + "resources");
            this.getLog().debug("- No 'schemaFilePath' configured. Applying default: " + directory);
        } else {
            directory = this.schemaFilePath;
        }

        // Then build the full qualified file name.
        String fileName = MessageFormat.format(this.schemaFileName,
                // placeholder {0}
                mainType.getSimpleName(),
                // placeholder {1}
                mainType.getPackage().getName().replace('.', File.separatorChar));
        File schemaFile = new File(directory, fileName);

        // Make sure the directory is available
        try {
            Files.createDirectories(schemaFile.getParentFile().toPath());
        } catch (IOException e) {
            this.getLog().warn("Failed to ensure existence of " + schemaFile.getParent(), e);
        }

        return schemaFile;
    }

    /**
     * Get the JSON Schema generator. Create it when required.
     * <br>
     * Configuring it the specified options and adding the required modules.
     *
     * @return The configured generator
     * @throws MojoExecutionException Error exception
     */
    private SchemaGenerator getGenerator() throws MojoExecutionException {
        if (this.generator == null) {
            this.getLog().debug("Initializing Schema Generator");

<<<<<<< HEAD
        // Register the modules when specified
        configureModules(configBuilder, modules);
=======
            // Start with the generator builder
            SchemaGeneratorConfigBuilder configBuilder = new SchemaGeneratorConfigBuilder(this.schemaVersion, this.getOptionPreset());
>>>>>>> 5b23a748

            // Add options when required
            this.setOptions(configBuilder);

            // Register the modules when specified
            this.setModules(configBuilder);

            // And construct the generator
            SchemaGeneratorConfig config = configBuilder.build();
            this.generator = new SchemaGenerator(config);
        }

        return this.generator;
    }

    /**
     * Determine the standard option preset of the generator. Take it from the configuration or set the default. The default is: PLAIN_JSON
     *
     * @return The OptionPreset
     */
    private OptionPreset getOptionPreset() {
        if (this.options != null && this.options.preset != null) {
            return this.options.preset.getPreset();
        }
        this.getLog().debug("- No 'options/preset' configured. Applying default: PLAIN_JSON");
        return OptionPreset.PLAIN_JSON;
    }

    /**
     * Set the generator options form the configuration.
     *
     * @param configBuilder The configbuilder on which the options are set
     */
    private void setOptions(SchemaGeneratorConfigBuilder configBuilder) {
        if (this.options == null) {
            return;
        }
        // Enable all the configured options
        if (this.options.enabled != null) {
            for (Option option : this.options.enabled) {
                configBuilder.with(option);
            }
        }

        // Disable all the configured options
        if (this.options.disabled != null) {
            for (Option option : this.options.disabled) {
                configBuilder.without(option);
            }
        }
    }

    /**
     * Configure all the modules on the generator.
     *
     * @param configBuilder The builder on which the modules are added.
     * @throws MojoExecutionException Invalid module name or className configured
     */
    @SuppressWarnings("unchecked")
    private void setModules(SchemaGeneratorConfigBuilder configBuilder) throws MojoExecutionException {
        if (this.modules == null) {
            return;
        }
        for (GeneratorModule module : this.modules) {
            if (module.className != null && !module.className.isEmpty()) {
                try {
                    this.getLog().debug("- Adding custom Module " + module.className);
                    Class<? extends Module> moduleClass = (Class<? extends Module>) Class.forName(module.className);
                    Module moduleInstance = moduleClass.getConstructor().newInstance();
                    configBuilder.with(moduleInstance);
                } catch (ClassCastException | InstantiationException
                        | IllegalAccessException | NoSuchMethodException
                        | InvocationTargetException | ClassNotFoundException e) {
                    throw new MojoExecutionException("Error: Can not instantiate custom module" + module.className, e);
                }
            } else if (module.name != null) {
                switch (module.name) {
                case "Jackson":
                    this.getLog().debug("- Adding Jackson Module");
                    addJacksonModule(configBuilder, module);
                    break;
                case "JavaxValidation":
                    this.getLog().debug("- Adding Javax Validation Module");
                    addJavaxValidationModule(configBuilder, module);
                    break;
                case "Swagger15":
                    this.getLog().debug("- Adding Swagger 1.5 Module");
                    addSwagger15Module(configBuilder, module);
                    break;
                default:
                    throw new MojoExecutionException("Error: Module does not have a name in "
                            + "['Jackson', 'JavaxValidation', 'Swagger15'] or does not have a custom classname.");
                }
            }
        }
    }

    /**
     * Add the Swagger module to the generator config.
     *
     * @param configBuilder The builder on which the config is added
     * @param module        The modules section form the pom
     * @throws MojoExecutionException in case of problems
     */
    private void addSwagger15Module(SchemaGeneratorConfigBuilder configBuilder, GeneratorModule module) throws MojoExecutionException {
        if (module.options == null || module.options.length == 0) {
            configBuilder.with(new SwaggerModule());
        } else {
            SwaggerOption[] swaggerOptions = new SwaggerOption[module.options.length];
            for (int i = 0; i < module.options.length; i++) {
                try {
                    swaggerOptions[i] = SwaggerOption.valueOf(module.options[i]);
                } catch (IllegalArgumentException e) {
                    throw new MojoExecutionException("Error: Unknown Swagger option " + module.options[i], e);
                }
            }
            configBuilder.with(new SwaggerModule(swaggerOptions));
        }
    }

    /**
     * Add the Javax Validation module to the generator config.
     *
     * @param configBuilder The builder on which the config is added
     * @param module        The modules section form the pom
     * @throws MojoExecutionException in case of problems
     */
    private void addJavaxValidationModule(SchemaGeneratorConfigBuilder configBuilder, GeneratorModule module) throws MojoExecutionException {
        if (module.options == null || module.options.length == 0) {
            configBuilder.with(new JavaxValidationModule());
        } else {
            JavaxValidationOption[] javaxValidationOptions = new JavaxValidationOption[module.options.length];
            for (int i = 0; i < module.options.length; i++) {
                try {
                    javaxValidationOptions[i] = JavaxValidationOption.valueOf(module.options[i]);
                } catch (IllegalArgumentException e) {
                    throw new MojoExecutionException("Error: Unknown JavaxValidation option " + module.options[i], e);
                }
            }
            configBuilder.with(new JavaxValidationModule(javaxValidationOptions));
        }
    }

    /**
     * Add the Jackson module to the generator config.
     *
     * @param configBuilder The builder on which the config is added
     * @param module        The modules section form the pom
     * @throws MojoExecutionException Exception in case of error
     */
    private void addJacksonModule(SchemaGeneratorConfigBuilder configBuilder, GeneratorModule module) throws MojoExecutionException {
        if (module.options == null || module.options.length == 0) {
            configBuilder.with(new JacksonModule());
        } else {
            JacksonOption[] jacksonOptions = new JacksonOption[module.options.length];
            for (int i = 0; i < module.options.length; i++) {
                try {
                    jacksonOptions[i] = JacksonOption.valueOf(module.options[i]);
                } catch (IllegalArgumentException e) {
                    throw new MojoExecutionException("Error: Unknown Jackson option " + module.options[i], e);
                }
            }
            configBuilder.with(new JacksonModule(jacksonOptions));
        }
    }

    /**
<<<<<<< HEAD
     * Write content to a file.
     *
     * @param content Content to be written
     * @param file    The file to write to
     * @throws MojoExecutionException In case of problems
     */
    private void writeToFile(String content, File file) throws MojoExecutionException {
        try {
            Writer writer = new OutputStreamWriter(new FileOutputStream(file), StandardCharsets.UTF_8);
            PrintWriter pw = new PrintWriter(writer);
            pw.print(content);
            pw.close();
        } catch (FileNotFoundException e) {
=======
     * Write generated schema to a file.
     *
     * @param jsonSchema Generated schema to be written
     * @param file       The file to write to
     * @throws MojoExecutionException In case of problems when writing the targeted file
     */
    private void writeToFile(JsonNode jsonSchema, File file) throws MojoExecutionException {
        try (FileOutputStream outputStream = new FileOutputStream(file);
                PrintWriter writer = new PrintWriter(new OutputStreamWriter(outputStream, StandardCharsets.UTF_8))) {
            writer.print(jsonSchema.toPrettyString());
        } catch (IOException e) {
>>>>>>> 5b23a748
            throw new MojoExecutionException("Error: Can not write to file " + file, e);
        }
    }
}<|MERGE_RESOLUTION|>--- conflicted
+++ resolved
@@ -240,13 +240,8 @@
         if (this.generator == null) {
             this.getLog().debug("Initializing Schema Generator");
 
-<<<<<<< HEAD
-        // Register the modules when specified
-        configureModules(configBuilder, modules);
-=======
             // Start with the generator builder
             SchemaGeneratorConfigBuilder configBuilder = new SchemaGeneratorConfigBuilder(this.schemaVersion, this.getOptionPreset());
->>>>>>> 5b23a748
 
             // Add options when required
             this.setOptions(configBuilder);
@@ -414,21 +409,6 @@
     }
 
     /**
-<<<<<<< HEAD
-     * Write content to a file.
-     *
-     * @param content Content to be written
-     * @param file    The file to write to
-     * @throws MojoExecutionException In case of problems
-     */
-    private void writeToFile(String content, File file) throws MojoExecutionException {
-        try {
-            Writer writer = new OutputStreamWriter(new FileOutputStream(file), StandardCharsets.UTF_8);
-            PrintWriter pw = new PrintWriter(writer);
-            pw.print(content);
-            pw.close();
-        } catch (FileNotFoundException e) {
-=======
      * Write generated schema to a file.
      *
      * @param jsonSchema Generated schema to be written
@@ -440,7 +420,6 @@
                 PrintWriter writer = new PrintWriter(new OutputStreamWriter(outputStream, StandardCharsets.UTF_8))) {
             writer.print(jsonSchema.toPrettyString());
         } catch (IOException e) {
->>>>>>> 5b23a748
             throw new MojoExecutionException("Error: Can not write to file " + file, e);
         }
     }
