/*
 * Copyright 2020 VicTools.
 *
 * Licensed under the Apache License, Version 2.0 (the "License");
 * you may not use this file except in compliance with the License.
 * You may obtain a copy of the License at
 *
 *      http://www.apache.org/licenses/LICENSE-2.0
 *
 * Unless required by applicable law or agreed to in writing, software
 * distributed under the License is distributed on an "AS IS" BASIS,
 * WITHOUT WARRANTIES OR CONDITIONS OF ANY KIND, either express or implied.
 * See the License for the specific language governing permissions and
 * limitations under the License.
 */

package com.github.victools.jsonschema.plugin.maven;

import java.io.File;
import java.io.FileReader;
import junitparams.JUnitParamsRunner;
import junitparams.Parameters;
import org.apache.commons.io.FileUtils;
import org.apache.maven.plugin.MojoExecutionException;
import org.apache.maven.plugin.testing.MojoRule;
import org.apache.maven.project.MavenProject;
import org.codehaus.plexus.component.configurator.ComponentConfigurationException;
import org.codehaus.plexus.configuration.PlexusConfiguration;
import org.codehaus.plexus.util.xml.Xpp3Dom;
import org.codehaus.plexus.util.xml.Xpp3DomBuilder;
import org.junit.Assert;
import org.junit.Rule;
import org.junit.Test;
import org.junit.runner.RunWith;

<<<<<<< HEAD
import java.io.File;
import java.io.FileReader;
import java.io.IOException;

import static org.junit.Assert.assertTrue;

=======
>>>>>>> bcfc5999
@RunWith(JUnitParamsRunner.class)
public class SchemaGeneratorMojoTest {

    @Rule
    public MojoRule rule = new MojoRule();

    public Object[] parametersForTestGeneration() {
        return new Object[][]{
                {"DefaultConfig"},
                {"SchemaVersion"},
                {"JacksonModule"},
                {"Complete"}
        };
    }

    /**
     * Unit that will generate from a maven pom file fragment and compare with a reference file
     *
     * @throws Exception In case something goes wrong
     */
    @Test
    @Parameters
    public void testGeneration(String testCaseName) throws Exception {
        File testCaseLocation = new File("src/test/resources/reference-test-cases");
        File generationLocation = new File("target/generated-test-sources");

        // Execute the pom
        executePom(new File(testCaseLocation, testCaseName + "-pom.xml"));

        // Validate that the schema files is created.
<<<<<<< HEAD
        File resultFile = new File(generationLocation,testCaseName + "/TestClass-schema.json");
        assertTrue(resultFile.exists());
=======
        File resultFile = new File(generationLocation,testCaseName + ".json");
        Assert.assertTrue(resultFile.exists());
>>>>>>> bcfc5999

        // Validate that is the same as the reference
        File referenceFile = new File(testCaseLocation + "/" + testCaseName + "-reference.json");
        Assert.assertTrue(referenceFile.exists());
        Assert.assertTrue("Generated schema for " + testCaseName + " is not equal to the expected reference.",
                FileUtils.contentEquals(resultFile, referenceFile));
    }

    public Object[] parametersForTestPomErrors() {
        return new Object[][]{
                {"ClassNotFound"},
                {"UnknownModule"}
        };
    }

    /**
     * Unit test that will generate from a maven pom file fragment and expect a MojoExecutionException.
     *
     * @param testCaseName Name of the test case and file name prefix of the example {@code pom.xml}
     * @throws Exception In case something goes wrong
     */
    @Test(expected = MojoExecutionException.class)
    @Parameters
    public void testPomErrors(String testCaseName) throws Exception {
        File testCaseLocation = new File("src/test/resources/error-test-cases");
        executePom(new File(testCaseLocation, testCaseName + "-pom.xml"));
    }

    public Object[] parametersForTestPomConfigurationErrors() {
        return new Object[][]{
                {"UnknownSchemaVersion"},
                {"UnknownGeneratorPreset"}
        };
    }

    /**
     * Unit test that will generate from a maven pom file fragment and expect a ComponentConfigurationException.
     *
     * @param testCaseName Name of the test case and file name prefix of the example {@code pom.xml}
     * @throws Exception In case something goes wrong
     */
    @Test(expected = ComponentConfigurationException.class)
    @Parameters
    public void testPomConfigurationErrors(String testCaseName) throws Exception {
        File testCaseLocation = new File("src/test/resources/error-test-cases");
        executePom(new File(testCaseLocation, testCaseName + "-pom.xml"));
    }

    /**
     * Unit test to test the generation of schemas for multiple classes
     */
    @Test
    public void testTwoClasses() throws Exception {
        File testCaseLocation = new File("src/test/resources/reference-test-cases");
        File generationLocation = new File("target/generated-test-sources/TwoClasses");

        // Execute the pom
        executePom(new File("src/test/resources/reference-test-cases/TwoClasses-pom.xml"));

        // Validate that the schema files are created.
        File resultFileA = new File(generationLocation,"TestClassA.schema");
        assertTrue(resultFileA.exists());

        File resultFileB = new File(generationLocation,"TestClassB.schema");
        assertTrue(resultFileB.exists());

        // Validate that they are the same as the reference
        File referenceFileA = new File(testCaseLocation + "/" + "TestClassA-reference.json");
        assertTrue(referenceFileA.exists());
        assertTrue("Generated schema for TestClassA is not equal to the expected reference.",
                FileUtils.contentEquals(resultFileA, referenceFileA));

        File referenceFileB = new File(testCaseLocation + "/" + "TestClassB-reference.json");
        assertTrue(referenceFileB.exists());
        assertTrue("Generated schema for TestClassB is not equal to the expected reference.",
                FileUtils.contentEquals(resultFileB, referenceFileB));
    }

    /**
     * Unit test to test the generation of schemas for multiple classes
     */
    @Test
    public void testFileNamePattern() throws Exception {
        File testCaseLocation = new File("src/test/resources/reference-test-cases");
        File generationLocation = new File("target/generated-test-sources/FileNamePattern/schemas/"+
                "com/github/victools/jsonschema/plugin/maven/TestPackage");

        // Execute the pom
        executePom(new File("src/test/resources/reference-test-cases/FileNamePattern-pom.xml"));

        // Validate that the schema files are created.
        File resultFileA = new File(generationLocation,"TestClassA.schema");
        assertTrue(resultFileA.exists());

        File resultFileB = new File(generationLocation,"TestClassB.schema");
        assertTrue(resultFileB.exists());

        // Validate that they are the same as the reference
        File referenceFileA = new File(testCaseLocation + "/" + "TestClassA-reference.json");
        assertTrue(referenceFileA.exists());
        assertTrue("Generated schema for TestClassA is not equal to the expected reference.",
                FileUtils.contentEquals(resultFileA, referenceFileA));

        File referenceFileB = new File(testCaseLocation + "/" + "TestClassB-reference.json");
        assertTrue(referenceFileB.exists());
        assertTrue("Generated schema for TestClassB is not equal to the expected reference.",
                FileUtils.contentEquals(resultFileB, referenceFileB));
    }

    /**
     * Execute the schema-generator plugin as define the the given pom file
     *
     * @param pomFile The pom file
     * @throws Exception In case of problems
     */
    private void executePom(File pomFile) throws Exception {
        // Get the maven pom file content
        Xpp3Dom pomDom = Xpp3DomBuilder.build(new FileReader(pomFile));
        PlexusConfiguration configuration = rule.extractPluginConfiguration("jsonschema-maven-plugin", pomDom);

        // Configure the Mojo
        SchemaGeneratorMojo myMojo = (SchemaGeneratorMojo) rule.lookupConfiguredMojo(new MavenProject(), "generate");
        myMojo = (SchemaGeneratorMojo) rule.configureMojo(myMojo, configuration);

        // And execute
        myMojo.execute();
    }


}<|MERGE_RESOLUTION|>--- conflicted
+++ resolved
@@ -33,15 +33,6 @@
 import org.junit.Test;
 import org.junit.runner.RunWith;
 
-<<<<<<< HEAD
-import java.io.File;
-import java.io.FileReader;
-import java.io.IOException;
-
-import static org.junit.Assert.assertTrue;
-
-=======
->>>>>>> bcfc5999
 @RunWith(JUnitParamsRunner.class)
 public class SchemaGeneratorMojoTest {
 
@@ -72,13 +63,8 @@
         executePom(new File(testCaseLocation, testCaseName + "-pom.xml"));
 
         // Validate that the schema files is created.
-<<<<<<< HEAD
-        File resultFile = new File(generationLocation,testCaseName + "/TestClass-schema.json");
-        assertTrue(resultFile.exists());
-=======
         File resultFile = new File(generationLocation,testCaseName + ".json");
         Assert.assertTrue(resultFile.exists());
->>>>>>> bcfc5999
 
         // Validate that is the same as the reference
         File referenceFile = new File(testCaseLocation + "/" + testCaseName + "-reference.json");
@@ -207,5 +193,4 @@
         myMojo.execute();
     }
 
-
 }