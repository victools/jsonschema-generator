--- conflicted
+++ resolved
@@ -147,42 +147,6 @@
     }
 
     /**
-<<<<<<< HEAD
-     * Unit test a setup with the default setup
-     *
-     * @throws Exception In case something goes wrong
-     */
-    public void testDefaultConfig() throws Exception {
-        String pom =
-                "<project>\n" +
-                        "    <build>\n" +
-                        "        <plugins>\n" +
-                        "            <plugin>\n" +
-                        "                <groupId>com.github.victools</groupId>\n" +
-                        "                <artifactId>jsonschema-maven-plugin</artifactId>\n" +
-                        "                <version>4.8.0</version>\n" +
-                        "                <configuration>\n" +
-                        "                    <className>" +
-                        "com.github.victools.jsonschema.plugin.maven.TestClass</className>\n" +
-                        "                    <schemaFileName>defaultConfig.json</schemaFileName>\n" +
-                        "                    <schemaFilePath>target/generated-test-sources</schemaFilePath>\n" +
-                        "                </configuration>\n" +
-                        "            </plugin>\n" +
-                        "        </plugins>\n" +
-                        "    </build>" +
-                        "</project>";
-
-        Xpp3Dom pomDom = Xpp3DomBuilder.build(new StringReader(pom));
-        PlexusConfiguration defaultConfiguration = extractPluginConfiguration("jsonschema-maven-plugin", pomDom);
-        SchemaGeneratorMojo myMojo = (SchemaGeneratorMojo) lookupConfiguredMojo(new MavenProject(), "generate-schema");
-        myMojo = (SchemaGeneratorMojo) configureMojo(myMojo, defaultConfiguration);
-
-        myMojo.execute();
-
-        // Validate that the schema files is created.
-        File file = new File("target/generated-test-sources/defaultConfig.json");
-        assertTrue(file.exists());
-=======
      * Unit test to test the generation of schemas for multiple classes
      */
     @Test
@@ -264,7 +228,6 @@
 
         // And execute
         myMojo.execute();
->>>>>>> 5b23a748
     }
 
 }