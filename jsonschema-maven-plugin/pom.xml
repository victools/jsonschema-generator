<?xml version="1.0" encoding="UTF-8"?>
<project xmlns="http://maven.apache.org/POM/4.0.0" xmlns:xsi="http://www.w3.org/2001/XMLSchema-instance" xsi:schemaLocation="http://maven.apache.org/POM/4.0.0 http://maven.apache.org/maven-v4_0_0.xsd">

    <modelVersion>4.0.0</modelVersion>

    <parent>
        <groupId>com.github.victools</groupId>
        <artifactId>jsonschema-generator-parent</artifactId>
        <version>4.37.0-SNAPSHOT</version>
        <relativePath>../jsonschema-generator-parent/pom.xml</relativePath>
    </parent>
    <artifactId>jsonschema-maven-plugin</artifactId>
    <packaging>maven-plugin</packaging>

    <name>Java JSON Schema Generator Maven Plugin</name>
    <inceptionYear>2020</inceptionYear>

    <prerequisites>
        <maven>3.0</maven>
    </prerequisites>

    <properties>
<<<<<<< HEAD
        <maven.core.version>3.9.6</maven.core.version>
        <maven.testing.version>3.3.0</maven.testing.version>
        <maven.tools.version>3.11.0</maven.tools.version>
=======
        <maven.core.version>3.9.9</maven.core.version>
        <maven.testing.version>3.3.0</maven.testing.version>
        <maven.tools.version>3.15.0</maven.tools.version>
        <commons.io.version>2.17.0</commons.io.version>
>>>>>>> 7a5cb07f
    </properties>

    <dependencies>
        <dependency>
            <groupId>org.apache.maven.plugin-tools</groupId>
            <artifactId>maven-plugin-annotations</artifactId>
            <version>${maven.tools.version}</version>
            <scope>provided</scope>
        </dependency>
        <dependency>
            <groupId>org.apache.maven</groupId>
            <artifactId>maven-plugin-api</artifactId>
            <version>${maven.core.version}</version>
            <scope>provided</scope>
        </dependency>
        <dependency>
            <groupId>org.apache.maven</groupId>
            <artifactId>maven-core</artifactId>
            <version>${maven.core.version}</version>
            <scope>provided</scope>
        </dependency>
        <dependency>
            <groupId>org.apache.maven</groupId>
            <artifactId>maven-artifact</artifactId>
            <version>${maven.core.version}</version>
            <scope>provided</scope>
        </dependency>
        <dependency>
            <groupId>org.apache.maven</groupId>
            <artifactId>maven-compat</artifactId>
            <version>${maven.core.version}</version>
            <scope>test</scope>
        </dependency>
        <dependency>
            <groupId>org.apache.maven.plugin-testing</groupId>
            <artifactId>maven-plugin-testing-harness</artifactId>
            <version>${maven.testing.version}</version>
            <scope>test</scope>
            <exclusions>
                <exclusion>
                    <groupId>commons-io</groupId>
                    <artifactId>commons-io</artifactId>
                </exclusion>
            </exclusions>
        </dependency>
        <dependency>
            <groupId>commons-io</groupId>
            <artifactId>commons-io</artifactId>
            <version>${commons.io.version}</version>
            <scope>test</scope>
        </dependency>

        <dependency>
            <groupId>com.github.victools</groupId>
            <artifactId>jsonschema-generator</artifactId>
        </dependency>
        <dependency>
            <groupId>io.github.classgraph</groupId>
            <artifactId>classgraph</artifactId>
        </dependency>
        <!-- Jackson Module dependencies -->
        <dependency>
            <groupId>com.github.victools</groupId>
            <artifactId>jsonschema-module-jackson</artifactId>
        </dependency>
        <dependency>
            <groupId>com.fasterxml.jackson.core</groupId>
            <artifactId>jackson-annotations</artifactId>
        </dependency>
        <!-- JavaXValidation Module dependencies -->
        <dependency>
            <groupId>com.github.victools</groupId>
            <artifactId>jsonschema-module-javax-validation</artifactId>
        </dependency>
        <dependency>
            <groupId>javax.validation</groupId>
            <artifactId>validation-api</artifactId>
        </dependency>
        <!-- JakartaValidation Module dependencies -->
        <dependency>
            <groupId>com.github.victools</groupId>
            <artifactId>jsonschema-module-jakarta-validation</artifactId>
        </dependency>
        <dependency>
            <groupId>jakarta.validation</groupId>
            <artifactId>jakarta.validation-api</artifactId>
        </dependency>
        <!-- Swagger 1.5 Module dependencies -->
        <dependency>
            <groupId>com.github.victools</groupId>
            <artifactId>jsonschema-module-swagger-1.5</artifactId>
        </dependency>
        <dependency>
            <groupId>io.swagger</groupId>
            <artifactId>swagger-annotations</artifactId>
        </dependency>
        <!-- Swagger 2 Module dependencies -->
        <dependency>
            <groupId>com.github.victools</groupId>
            <artifactId>jsonschema-module-swagger-2</artifactId>
        </dependency>
        <dependency>
            <groupId>io.swagger.core.v3</groupId>
            <artifactId>swagger-annotations</artifactId>
        </dependency>
    </dependencies>

    <build>
        <plugins>
            <plugin>
                <artifactId>maven-plugin-plugin</artifactId>
            </plugin>
            <plugin>
                <artifactId>maven-compiler-plugin</artifactId>
            </plugin>
            <plugin>
                <artifactId>maven-checkstyle-plugin</artifactId>
            </plugin>
            <plugin>
                <artifactId>maven-source-plugin</artifactId>
            </plugin>
            <plugin>
                <artifactId>maven-javadoc-plugin</artifactId>
            </plugin>
        </plugins>
        <pluginManagement>
            <plugins>
                <plugin>
                    <artifactId>maven-plugin-plugin</artifactId>
                    <version>${maven.tools.version}</version>
                </plugin>
                <plugin>
                    <artifactId>maven-site-plugin</artifactId>
                    <version>3.9.0</version>
                </plugin>
            </plugins>
        </pluginManagement>
    </build>

    <reporting>
        <plugins>
            <plugin>
                <artifactId>maven-plugin-plugin</artifactId>
                <reportSets>
                    <reportSet>
                        <reports>
                            <report>report</report>
                        </reports>
                    </reportSet>
                </reportSets>
            </plugin>
        </plugins>
    </reporting>

</project><|MERGE_RESOLUTION|>--- conflicted
+++ resolved
@@ -20,16 +20,10 @@
     </prerequisites>
 
     <properties>
-<<<<<<< HEAD
-        <maven.core.version>3.9.6</maven.core.version>
-        <maven.testing.version>3.3.0</maven.testing.version>
-        <maven.tools.version>3.11.0</maven.tools.version>
-=======
         <maven.core.version>3.9.9</maven.core.version>
         <maven.testing.version>3.3.0</maven.testing.version>
         <maven.tools.version>3.15.0</maven.tools.version>
         <commons.io.version>2.17.0</commons.io.version>
->>>>>>> 7a5cb07f
     </properties>
 
     <dependencies>
