--- conflicted
+++ resolved
@@ -65,12 +65,8 @@
         <maven.compiler.target>1.8</maven.compiler.target>
 
         <version.classmate>1.5.1</version.classmate>
-<<<<<<< HEAD
         <version.jackson>2.10.3</version.jackson>
-=======
-        <version.jackson>2.10.2</version.jackson>
         <version.javax.validation>2.0.1.Final</version.javax.validation>
->>>>>>> d0b0f57c
         <version.jsonassert>1.5.0</version.jsonassert>
         <version.junit>4.12</version.junit>
         <version.junitparams>1.1.1</version.junitparams>
